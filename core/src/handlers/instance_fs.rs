use std::fs;
use std::path::PathBuf;

use axum::{
    body::Bytes,
    extract::{DefaultBodyLimit, Multipart, Path},
    routing::{delete, get, put},
    Json, Router,
};
use axum_auth::AuthBearer;
use color_eyre::eyre::{eyre, Context};
use fs_extra::TransitProcess;
use headers::HeaderMap;
use reqwest::header::CONTENT_LENGTH;
use serde::Deserialize;
use tokio::io::AsyncWriteExt;
use tracing::error;
use ts_rs::TS;
use walkdir::WalkDir;

use crate::{
    auth::user::UserAction,
    error::{Error, ErrorKind},
    events::{new_fs_event, CausedBy, Event, FSOperation, FSTarget, ProgressionEndValue},
    prelude::path_to_tmp,
    traits::t_configurable::TConfigurable,
    types::InstanceUuid,
    util::{
        format_byte, format_byte_download, list_dir, rand_alphanumeric, resolve_path_conflict,
        scoped_join_win_safe, unzip_file_async, zip_files, zip_files_async, UnzipOption,
    },
    AppState,
};

// list of protected file extension that cannot be modified
static PROTECTED_EXTENSIONS: [&str; 10] = [
    "jar",
    "lua",
    "sh",
    "exe",
    "bat",
    "cmd",
    "msi",
    "lodestone_config",
    "out",
    "inf",
];

static PROTECTED_DIR_NAME: [&str; 1] = ["mods"];

fn is_path_protected(path: impl AsRef<std::path::Path>) -> bool {
    let path = path.as_ref();
    if path.is_dir() {
        path.file_name()
            .and_then(|s| s.to_str().map(|s| PROTECTED_DIR_NAME.contains(&s)))
            .unwrap_or(true)
    } else if let Some(ext) = path.extension() {
        ext.to_str()
            .map(|s| PROTECTED_EXTENSIONS.contains(&s))
            .unwrap_or(true)
    } else {
        true
    }
}

use super::{
    global_fs::{DownloadableFile, FileEntry},
    util::decode_base64,
};

async fn list_instance_files(
    axum::extract::State(state): axum::extract::State<AppState>,
    Path((uuid, base64_relative_path)): Path<(InstanceUuid, String)>,
    AuthBearer(token): AuthBearer,
) -> Result<Json<Vec<FileEntry>>, Error> {
    let relative_path = decode_base64(&base64_relative_path)?;
    let requester = state.users_manager.read().await.try_auth_or_err(&token)?;

<<<<<<< HEAD
    requester.try_action(&UserAction::ReadInstanceFile(uuid.clone()))?;
    if uuid.to_string().starts_with("DOCKER-") {
        let files = state.docker_bridge.list_files(&uuid, relative_path.into()).await?;
        return Ok(Json(files));
    }
=======
    requester.try_action(&UserAction::ReadInstanceFile(uuid.clone()), state.global_settings.lock().await.safe_mode())?;
>>>>>>> 60ad91dd
    let instance = state.instances.get(&uuid).ok_or_else(|| Error {
        kind: ErrorKind::NotFound,
        source: eyre!("Instance not found"),
    })?;
    let root = instance.path().await;
    drop(instance);
    let path = scoped_join_win_safe(&root, relative_path)?;

    let ret: Vec<FileEntry> = list_dir(&path, None)
        .await?
        .iter()
        .filter_map(move |p| -> Option<FileEntry> {
            // remove the root path from the file path
            let mut r: FileEntry = p.as_path().into();
            r.path = p
                .strip_prefix(&root)
                .ok()
                .and_then(|p| p.to_str())
                .map(|s| s.to_owned())?;
            Some(r)
        })
        .collect();
    dbg!(&ret);
    let caused_by = CausedBy::User {
        user_id: requester.uid,
        user_name: requester.username,
    };
    state.event_broadcaster.send(new_fs_event(
        FSOperation::Read,
        FSTarget::Directory(path),
        caused_by,
    ));
    Ok(Json(ret))
}

async fn read_instance_file(
    axum::extract::State(state): axum::extract::State<AppState>,
    Path((uuid, base64_relative_path)): Path<(InstanceUuid, String)>,
    AuthBearer(token): AuthBearer,
) -> Result<String, Error> {
    let relative_path = decode_base64(&base64_relative_path)?;
    let requester = state.users_manager.read().await.try_auth_or_err(&token)?;
<<<<<<< HEAD
    requester.try_action(&UserAction::ReadInstanceFile(uuid.clone()))?;
    if uuid.to_string().starts_with("DOCKER-") {
        let file = state.docker_bridge.read_container_file(&uuid, relative_path.into()).await?;
        return Ok(file);
    }
=======
    requester.try_action(&UserAction::ReadInstanceFile(uuid.clone()), state.global_settings.lock().await.safe_mode())?;
>>>>>>> 60ad91dd
    let instance = state.instances.get(&uuid).ok_or_else(|| Error {
        kind: ErrorKind::NotFound,
        source: eyre!("Instance not found"),
    })?;
    let root = instance.path().await;
    drop(instance);
    let path = scoped_join_win_safe(root, relative_path)?;

    let ret = tokio::fs::read_to_string(&path)
        .await
        .context("Failed to read file")?;
    let caused_by = CausedBy::User {
        user_id: requester.uid,
        user_name: requester.username,
    };
    state.event_broadcaster.send(new_fs_event(
        FSOperation::Read,
        FSTarget::File(path),
        caused_by,
    ));
    Ok(ret)
}

async fn write_instance_file(
    axum::extract::State(state): axum::extract::State<AppState>,
    Path((uuid, base64_relative_path)): Path<(InstanceUuid, String)>,
    AuthBearer(token): AuthBearer,
    body: Bytes,
) -> Result<Json<()>, Error> {
    let relative_path = decode_base64(&base64_relative_path)?;
    let requester = state.users_manager.read().await.try_auth_or_err(&token)?;
<<<<<<< HEAD
    requester.try_action(&UserAction::WriteInstanceFile(uuid.clone()))?;
    if uuid.to_string().starts_with("DOCKER-") {
        state
            .docker_bridge
            .write_container_file(&uuid, relative_path.into(), &body)
            .await?;
        return Ok(Json(()));
    }
=======
    requester.try_action(&UserAction::WriteInstanceFile(uuid.clone()), state.global_settings.lock().await.safe_mode())?;
>>>>>>> 60ad91dd
    let instance = state.instances.get(&uuid).ok_or_else(|| Error {
        kind: ErrorKind::NotFound,
        source: eyre!("Instance not found"),
    })?;
    let root = instance.path().await;
    drop(instance);
    let path = scoped_join_win_safe(root, relative_path)?;
    // if target has a protected extension, or no extension, deny
    if !requester.can_perform_action(&UserAction::WriteGlobalFile) && is_path_protected(&path) {
        return Err(Error {
            kind: ErrorKind::PermissionDenied,
            source: eyre!("You don't have permission to write to this file"),
        });
    }
    let mut file = tokio::fs::File::create(&path)
        .await
        .context("Failed to create file")?;
    file.write_all(&body)
        .await
        .context("Failed to write to file")?;

    let caused_by = CausedBy::User {
        user_id: requester.uid,
        user_name: requester.username,
    };
    state.event_broadcaster.send(new_fs_event(
        FSOperation::Write,
        FSTarget::File(path),
        caused_by,
    ));
    Ok(Json(()))
}

async fn make_instance_directory(
    axum::extract::State(state): axum::extract::State<AppState>,
    Path((uuid, base64_relative_path)): Path<(InstanceUuid, String)>,
    AuthBearer(token): AuthBearer,
) -> Result<Json<()>, Error> {
    let relative_path = decode_base64(&base64_relative_path)?;
    let requester = state.users_manager.read().await.try_auth_or_err(&token)?;
    requester.try_action(&UserAction::WriteInstanceFile(uuid.clone()), state.global_settings.lock().await.safe_mode())?;
    let instance = state.instances.get(&uuid).ok_or_else(|| Error {
        kind: ErrorKind::NotFound,
        source: eyre!("Instance not found"),
    })?;
    let root = instance.path().await;
    drop(instance);
    let path = scoped_join_win_safe(root, relative_path)?;
    // create the file if it doesn't exist
    crate::util::fs::create_dir_all(&path).await?;

    let caused_by = CausedBy::User {
        user_id: requester.uid,
        user_name: requester.username,
    };
    state.event_broadcaster.send(new_fs_event(
        FSOperation::Create,
        FSTarget::Directory(path),
        caused_by,
    ));
    Ok(Json(()))
}

#[derive(Deserialize, TS)]
#[ts(export)]
struct CopyInstanceFileRequest {
    relative_paths_source: Vec<PathBuf>,
    relative_path_dest: PathBuf,
}

async fn copy_instance_files(
    axum::extract::State(state): axum::extract::State<AppState>,
    Path(uuid): Path<InstanceUuid>,
    AuthBearer(token): AuthBearer,
    Json(CopyInstanceFileRequest {
        relative_paths_source,
        relative_path_dest,
    }): Json<CopyInstanceFileRequest>,
) -> Result<Json<()>, Error> {
    let requester = state.users_manager.read().await.try_auth_or_err(&token)?;
    requester.try_action(&UserAction::WriteInstanceFile(uuid.clone()), state.global_settings.lock().await.safe_mode())?;
    let instance = state.instances.get(&uuid).ok_or_else(|| Error {
        kind: ErrorKind::NotFound,
        source: eyre!("Instance not found"),
    })?;
    let root = instance.path().await;
    drop(instance);
    // join each path to the root
    let paths_source = relative_paths_source
        .iter()
        .map(|p| scoped_join_win_safe(root.clone(), p))
        .collect::<Result<Vec<_>, _>>()?;

    let path_dest = scoped_join_win_safe(root, &relative_path_dest)?;

    if !requester.can_perform_action(&UserAction::WriteGlobalFile) && is_path_protected(&path_dest)
    {
        return Err(Error {
            kind: ErrorKind::PermissionDenied,
            source: eyre!("You don't have permission to write to this file"),
        });
    }

    // if the destination path is a subdirectory of any of the source paths, deny
    if paths_source.iter().any(|p| path_dest.starts_with(p)) {
        return Err(Error {
            kind: ErrorKind::BadRequest,
            source: eyre!("You can't copy a directory to a subdirectory of itself"),
        });
    }

    let event_broadcaster = state.event_broadcaster.clone();

    tokio::task::spawn_blocking(move || {
        let mut first = true;
        let mut threshold = 500000_u64;
        let mut elapsed_bytes = 0_u64;
        let mut last_progression = 0_u64;
        let mut progression_event_id = None;

        let handle = |process_info: TransitProcess| {
            if first {
                threshold = process_info.total_bytes / 100;
                let (progression_event_start, _progression_event_id) =
                    Event::new_progression_event_start(
                        "Copying files(s)",
                        Some(process_info.total_bytes as f64),
                        None,
                        CausedBy::User {
                            user_id: requester.uid.clone(),
                            user_name: requester.username.clone(),
                        },
                    );
                event_broadcaster.send(progression_event_start);
                progression_event_id = Some(_progression_event_id);
                first = false;
                elapsed_bytes = process_info.copied_bytes;
            } else {
                elapsed_bytes = process_info.copied_bytes;
                let progression = elapsed_bytes / threshold;
                if progression > last_progression {
                    last_progression = progression;
                    event_broadcaster.send(Event::new_progression_event_update(
                        progression_event_id.as_ref().unwrap(),
                        format!(
                            "Copying file {}, {}",
                            process_info.file_name,
                            format_byte_download(
                                process_info.copied_bytes,
                                process_info.total_bytes
                            )
                        ),
                        threshold as f64,
                    ));
                }
            }
            fs_extra::dir::TransitProcessResult::SkipAll
        };

        let inner = || -> Result<(), Error> {
            let tmp_dir =
                tempfile::tempdir_in(path_to_tmp()).context("Failed to create temporary file")?;
            let temp_dir_path = tmp_dir.path().to_owned();

            fs_extra::copy_items_with_progress(
                &paths_source,
                &temp_dir_path,
                &fs_extra::dir::CopyOptions::new(),
                handle,
            )
            .context("Failed to copy file(s)")?;

            for temp_path in std::fs::read_dir(temp_dir_path)
                .context("Failed to read tmp directory")?
                .filter_map(|entry| entry.ok().map(|v| v.path()))
            {
                let dest_path =
                    resolve_path_conflict(path_dest.join(temp_path.file_name().unwrap()), None);
                std::fs::rename(temp_path, dest_path).context("Failed to move file")?;
            }
            Ok(())
        };

        if let Err(e) = inner() {
            error!("Error copying file(s): {}", e);
            event_broadcaster.send(Event::new_progression_event_end(
                progression_event_id.unwrap(),
                false,
                Some(&format!("Error copying file(s): {}", e)),
                Some(ProgressionEndValue::FSOperationCompleted {
                    instance_uuid: uuid,
                    success: false,
                    message: format!("Error copying file(s): {}", e),
                }),
            ));
        } else {
            event_broadcaster.send(Event::new_progression_event_end(
                progression_event_id.unwrap(),
                true,
                None::<&str>,
                Some(ProgressionEndValue::FSOperationCompleted {
                    instance_uuid: uuid,
                    success: true,
                    message: "File(s) copied successfully".to_string(),
                }),
            ));
        }
    });
    Ok(Json(()))
}

async fn move_instance_file(
    axum::extract::State(state): axum::extract::State<AppState>,
    Path((uuid, base64_relative_path_source, base64_relative_path_dest)): Path<(
        InstanceUuid,
        String,
        String,
    )>,
    AuthBearer(token): AuthBearer,
) -> Result<Json<()>, Error> {
    let relative_path_source = decode_base64(&base64_relative_path_source)?;
    let relative_path_dest = decode_base64(&base64_relative_path_dest)?;
    let requester = state.users_manager.read().await.try_auth_or_err(&token)?;
    requester.try_action(&UserAction::WriteInstanceFile(uuid.clone()), state.global_settings.lock().await.safe_mode())?;
    let instance = state.instances.get(&uuid).ok_or_else(|| Error {
        kind: ErrorKind::NotFound,
        source: eyre!("Instance not found"),
    })?;
    let root = instance.path().await;
    drop(instance);
    let path_source = scoped_join_win_safe(&root, relative_path_source)?;
    let path_dest = scoped_join_win_safe(&root, relative_path_dest)?;

    let relative_path_source = path_source
        .strip_prefix(&root)
        .context("Error stripping prefix")?;
    let relative_path_dest = path_dest
        .strip_prefix(&root)
        .context("Error stripping prefix")?;

    if !requester.can_perform_action(&UserAction::WriteInstanceFile(uuid.clone()))
        && (is_path_protected(&path_source) || is_path_protected(&path_dest))
    {
        return Err(Error {
            kind: ErrorKind::PermissionDenied,
            source: eyre!("You don't have permission to write to this file"),
        });
    }

    // if the destination is a subdirectory of the source, we reject the request
    if path_dest.starts_with(&path_source) {
        return Err(Error {
            kind: ErrorKind::BadRequest,
            source: eyre!("Destination is a subdirectory of the source"),
        });
    }

    let path_dest = resolve_path_conflict(path_dest.to_owned(), None);

    tokio::fs::rename(&path_source, &path_dest)
        .await
        .context(format!(
            "Error moving file from {} to {}",
            relative_path_source.display(),
            relative_path_dest.display()
        ))?;

    let caused_by = CausedBy::User {
        user_id: requester.uid,
        user_name: requester.username,
    };

    state.event_broadcaster.send(new_fs_event(
        FSOperation::Move {
            source: path_source.clone(),
        },
        FSTarget::File(path_source),
        caused_by,
    ));

    Ok(Json(()))
}

async fn remove_instance_file(
    axum::extract::State(state): axum::extract::State<AppState>,
    Path((uuid, base64_relative_path)): Path<(InstanceUuid, String)>,
    AuthBearer(token): AuthBearer,
) -> Result<Json<()>, Error> {
    let relative_path = decode_base64(&base64_relative_path)?;
    let requester = state.users_manager.read().await.try_auth_or_err(&token)?;
    requester.try_action(&UserAction::WriteInstanceFile(uuid.clone()), state.global_settings.lock().await.safe_mode())?;
    let instance = state.instances.get(&uuid).ok_or_else(|| Error {
        kind: ErrorKind::NotFound,
        source: eyre!("Instance not found"),
    })?;
    let root = instance.path().await;
    drop(instance);
    let path = scoped_join_win_safe(root, relative_path)?;
    // if target has a protected extension, or no extension, deny
    if !requester.can_perform_action(&UserAction::WriteGlobalFile) && is_path_protected(&path) {
        return Err(Error {
            kind: ErrorKind::PermissionDenied,
            source: eyre!("File extension is protected"),
        });
    }

    crate::util::fs::remove_file(&path).await?;

    let caused_by = CausedBy::User {
        user_id: requester.uid,
        user_name: requester.username,
    };
    state.event_broadcaster.send(new_fs_event(
        FSOperation::Delete,
        FSTarget::File(path),
        caused_by,
    ));
    Ok(Json(()))
}

async fn remove_instance_dir(
    axum::extract::State(state): axum::extract::State<AppState>,
    Path((uuid, base64_relative_path)): Path<(InstanceUuid, String)>,
    AuthBearer(token): AuthBearer,
) -> Result<Json<()>, Error> {
    let relative_path = decode_base64(&base64_relative_path)?;
    let requester = state.users_manager.read().await.try_auth_or_err(&token)?;
    requester.try_action(&UserAction::WriteInstanceFile(uuid.clone()), state.global_settings.lock().await.safe_mode())?;
    let instance = state.instances.get(&uuid).ok_or_else(|| Error {
        kind: ErrorKind::NotFound,
        source: eyre!("Instance not found"),
    })?;
    let root = instance.path().await;
    drop(instance);
    let path = scoped_join_win_safe(&root, relative_path)?;
    if path == root {
        return Err(Error {
            kind: ErrorKind::PermissionDenied,
            source: eyre!("Cannot delete instance root"),
        });
    }
    // if target has a protected extension, or no extension, deny
    if !requester.can_perform_action(&UserAction::WriteGlobalFile) && is_path_protected(&path) {
        return Err(Error {
            kind: ErrorKind::PermissionDenied,
            source: eyre!("File extension is protected"),
        });
    }

    if requester.can_perform_action(&UserAction::WriteGlobalFile) {
        tokio::fs::remove_dir_all(&path)
            .await
            .context("Failed to remove directory")?;
    } else {
        // recursively access all files in the directory and check if they are protected
        for entry in WalkDir::new(path.clone()) {
            let entry =
                entry.context("Failed to walk directory while scanning for protected files")?;
            if entry.file_type().is_file() && is_path_protected(entry.path()) {
                return Err(Error {
                    kind: ErrorKind::PermissionDenied,
                    source: eyre!("Directory contains protected files"),
                });
            }
        }
        tokio::fs::remove_dir_all(&path)
            .await
            .context("Failed to remove directory")?;
    }

    let caused_by = CausedBy::User {
        user_id: requester.uid,
        user_name: requester.username,
    };
    state.event_broadcaster.send(new_fs_event(
        FSOperation::Delete,
        FSTarget::Directory(path),
        caused_by,
    ));
    Ok(Json(()))
}

async fn new_instance_file(
    axum::extract::State(state): axum::extract::State<AppState>,
    Path((uuid, base64_relative_path)): Path<(InstanceUuid, String)>,
    AuthBearer(token): AuthBearer,
) -> Result<Json<()>, Error> {
    let relative_path = decode_base64(&base64_relative_path)?;
    let requester = state.users_manager.read().await.try_auth_or_err(&token)?;
    requester.try_action(&UserAction::WriteInstanceFile(uuid.clone()), state.global_settings.lock().await.safe_mode())?;
    let instance = state.instances.get(&uuid).ok_or_else(|| Error {
        kind: ErrorKind::NotFound,
        source: eyre!("Instance not found"),
    })?;
    let root = instance.path().await;
    drop(instance);
    let path = scoped_join_win_safe(root, relative_path)?;
    // if target has a protected extension, or no extension, deny
    if !requester.can_perform_action(&UserAction::WriteGlobalFile) && is_path_protected(&path) {
        return Err(Error {
            kind: ErrorKind::PermissionDenied,
            source: eyre!("File extension is protected"),
        });
    }

    crate::util::fs::create(&path).await?;

    let caused_by = CausedBy::User {
        user_id: requester.uid,
        user_name: requester.username,
    };
    state.event_broadcaster.send(new_fs_event(
        FSOperation::Create,
        FSTarget::File(path),
        caused_by,
    ));
    Ok(Json(()))
}

async fn get_instance_file_url(
    axum::extract::State(state): axum::extract::State<AppState>,
    Path((uuid, base64_relative_path)): Path<(InstanceUuid, String)>,
    AuthBearer(token): AuthBearer,
) -> Result<String, Error> {
    let relative_path = decode_base64(&base64_relative_path)?;
    let requester = state.users_manager.read().await.try_auth_or_err(&token)?;
    requester.try_action(&UserAction::ReadInstanceFile(uuid.clone()), state.global_settings.lock().await.safe_mode())?;
    let instance = state.instances.get(&uuid).ok_or_else(|| Error {
        kind: ErrorKind::NotFound,
        source: eyre!("Instance not found"),
    })?;
    let root = instance.path().await;
    drop(instance);
    let path = scoped_join_win_safe(&root, &relative_path)?;

    let downloadable_file = if fs::metadata(&path)
        .map_err(|_| Error {
            kind: ErrorKind::NotFound,
            source: eyre!("Could not read file metadata"),
        })?
        .is_dir()
    {
        let (start_event, id) = Event::new_progression_event_start(
            format!("Zipping {} for download", relative_path),
            None,
            None,
            CausedBy::User {
                user_id: requester.uid.clone(),
                user_name: requester.username.clone(),
            },
        );
        let res: Result<DownloadableFile, crate::Error> = async {
            state.event_broadcaster.send(start_event);
            let lodestone_tmp = path_to_tmp().clone();
            let temp_dir =
                tempfile::tempdir_in(lodestone_tmp).context("Failed to create temporary file")?;
            let mut temp_file_path: PathBuf = temp_dir.path().into();
            temp_file_path.push(path.file_name().ok_or_else(|| Error {
                kind: ErrorKind::NotFound,
                source: eyre!("Could not read file name"),
            })?);
            temp_file_path.set_extension("zip");
            let files = Vec::from([path.clone()]);
            zip_files(&files, temp_file_path.clone(), true).context("Failed to zip file")?;
            Ok(DownloadableFile::ZippedFile((temp_file_path, temp_dir)))
        }
        .await;
        if let Err(e) = res {
            let end_event = Event::new_progression_event_end(id, false, Some(e.to_string()), None);
            state.event_broadcaster.send(end_event);
            return Err(e);
        }
        let end_event = Event::new_progression_event_end(id, true, Some("Zipping complete"), None);
        state.event_broadcaster.send(end_event);
        res.unwrap()
    } else {
        DownloadableFile::NormalFile(path.clone())
    };

    let key = rand_alphanumeric(32);

    state
        .download_urls
        .lock()
        .await
        .insert(key.clone(), downloadable_file);

    let caused_by = CausedBy::User {
        user_id: requester.uid,
        user_name: requester.username,
    };
    state.event_broadcaster.send(new_fs_event(
        FSOperation::Download,
        FSTarget::File(path),
        caused_by,
    ));
    Ok(key)
}

async fn upload_instance_file(
    axum::extract::State(state): axum::extract::State<AppState>,
    Path((uuid, base64_relative_path)): Path<(InstanceUuid, String)>,
    headers: HeaderMap,
    AuthBearer(token): AuthBearer,
    mut multipart: Multipart,
) -> Result<Json<()>, Error> {
    let relative_path = decode_base64(&base64_relative_path)?;
    let requester = state.users_manager.read().await.try_auth_or_err(&token)?;
    requester.try_action(&UserAction::WriteInstanceFile(uuid.clone()), state.global_settings.lock().await.safe_mode())?;
    let caused_by = CausedBy::User {
        user_id: requester.uid.clone(),
        user_name: requester.username.clone(),
    };
    let instance = state.instances.get(&uuid).ok_or_else(|| Error {
        kind: ErrorKind::NotFound,
        source: eyre!("Instance not found"),
    })?;
    let root = instance.path().await;
    drop(instance);
    let path_to_dir = scoped_join_win_safe(&root, relative_path)?;
    crate::util::fs::create_dir_all(&path_to_dir).await?;

    let total = headers
        .get(CONTENT_LENGTH)
        .and_then(|v| v.to_str().ok())
        .and_then(|v| v.parse::<f64>().ok());
    let (progression_start_event, event_id) =
        Event::new_progression_event_start("Uploading files", total, None, caused_by.clone());
    state.event_broadcaster.send(progression_start_event);
    while let Ok(Some(mut field)) = multipart.next_field().await {
        let name = field.file_name().ok_or_else(|| Error {
            kind: ErrorKind::BadRequest,
            source: eyre!("Missing file name"),
        })?;
        let name = sanitize_filename::sanitize(name);
        let path = resolve_path_conflict(scoped_join_win_safe(&path_to_dir, &name)?, None);
        // if the file has a protected extension, or no extension, deny
        if !requester.can_perform_action(&UserAction::WriteGlobalFile) && is_path_protected(&path) {
            return Err(Error {
                kind: ErrorKind::PermissionDenied,
                source: eyre!("File extension is protected"),
            });
        }
        let path = resolve_path_conflict(path, None);

        let mut file = crate::util::fs::create(&path).await?;

        let threshold = total.unwrap_or(500000.0) / 100.0;

        let mut elapsed_bytes = 0_u64;
        let mut last_progression = 0_u64;

        while let Some(chunk) = match field.chunk().await {
            Ok(v) => v,
            Err(e) => {
                tokio::fs::remove_file(&path).await.ok();
                state
                    .event_broadcaster
                    .send(Event::new_progression_event_end(
                        event_id,
                        false,
                        Some(&e.to_string()),
                        Some(ProgressionEndValue::FSOperationCompleted {
                            instance_uuid: uuid.clone(),
                            success: false,
                            message: format!("Failed to upload file {name}, {e}"),
                        }),
                    ));
                return Err::<Json<()>, axum::extract::multipart::MultipartError>(e)
                    .context("Failed to read chunk")
                    .map_err(Error::from);
            }
        } {
            elapsed_bytes += chunk.len() as u64;
            let progression = (elapsed_bytes as f64 / threshold).floor() as u64;
            if progression > last_progression {
                last_progression = progression;
                state
                    .event_broadcaster
                    .send(Event::new_progression_event_update(
                        &event_id,
                        if let Some(total) = total {
                            format!(
                                "Uploading {name}, {}",
                                format_byte_download(elapsed_bytes, total as u64)
                            )
                        } else {
                            format!("Uploading {name}, {} uploaded", format_byte(elapsed_bytes))
                        },
                        threshold,
                    ));
            }
            match file.write_all(&chunk).await {
                Ok(v) => v,
                Err(e) => {
                    tokio::fs::remove_file(&path).await.ok();
                    state
                        .event_broadcaster
                        .send(Event::new_progression_event_end(
                            event_id,
                            false,
                            Some(&e.to_string()),
                            Some(ProgressionEndValue::FSOperationCompleted {
                                instance_uuid: uuid.clone(),
                                success: false,
                                message: format!("Failed to upload file {name}, {e}"),
                            }),
                        ));
                    return Err::<Json<()>, std::io::Error>(e)
                        .context("Failed to write chunk")
                        .map_err(Error::from);
                }
            };
        }

        state.event_broadcaster.send(new_fs_event(
            FSOperation::Upload,
            FSTarget::File(path),
            caused_by.clone(),
        ));
    }
    state
        .event_broadcaster
        .send(Event::new_progression_event_end(
            event_id,
            true,
            Some("Upload complete"),
            Some(ProgressionEndValue::FSOperationCompleted {
                instance_uuid: uuid,
                success: true,
                message: "File(s) uploaded".to_string(),
            }),
        ));
    Ok(Json(()))
}

pub async fn unzip_instance_file(
    axum::extract::State(state): axum::extract::State<AppState>,
    Path((uuid, base64_relative_path)): Path<(InstanceUuid, String)>,
    AuthBearer(token): AuthBearer,
    Json(unzip_option): Json<UnzipOption>,
) -> Result<Json<()>, Error> {
    let relative_path = decode_base64(&base64_relative_path)?;
    let requester = state.users_manager.read().await.try_auth_or_err(&token)?;
    requester.try_action(&UserAction::WriteInstanceFile(uuid.clone()), state.global_settings.lock().await.safe_mode())?;
    let instance = state.instances.get(&uuid).ok_or_else(|| Error {
        kind: ErrorKind::NotFound,
        source: eyre!("Instance not found"),
    })?;
    let root = instance.path().await;
    drop(instance);
    let path_to_zip_file = scoped_join_win_safe(root, &relative_path)?;

    if let UnzipOption::ToDir(ref dir) = unzip_option {
        if !requester.can_perform_action(&UserAction::WriteGlobalFile) && is_path_protected(dir) {
            return Err(Error {
                kind: ErrorKind::PermissionDenied,
                source: eyre!("Destination is protected"),
            });
        }
    }
    let event_broadcaster = state.event_broadcaster.clone();
    tokio::spawn(async move {
        let (progression_event_start, event_id) = Event::new_progression_event_start(
            format!("Unzipping {relative_path}"),
            None,
            None,
            CausedBy::User {
                user_id: requester.uid.clone(),
                user_name: requester.username.clone(),
            },
        );

        event_broadcaster.send(progression_event_start);

        if let Err(e) = unzip_file_async(path_to_zip_file, unzip_option).await {
            event_broadcaster.send(Event::new_progression_event_end(
                event_id,
                false,
                Some(&format!("Unzip failed: {}", e)),
                Some(ProgressionEndValue::FSOperationCompleted {
                    instance_uuid: uuid,
                    success: false,
                    message: format!("Unzip {} failed : {e}", relative_path),
                }),
            ));
        } else {
            event_broadcaster.send(Event::new_progression_event_end(
                event_id,
                true,
                Some("Unzip complete"),
                Some(ProgressionEndValue::FSOperationCompleted {
                    instance_uuid: uuid,
                    success: true,
                    message: format!("Unzipped {relative_path}"),
                }),
            ));
        }
    });

    Ok(Json(()))
}

#[derive(Deserialize, TS)]
#[ts(export)]
struct ZipRequest {
    target_relative_paths: Vec<PathBuf>,
    destination_relative_path: PathBuf,
}

async fn zip_instance_files(
    axum::extract::State(state): axum::extract::State<AppState>,
    Path(uuid): Path<InstanceUuid>,
    AuthBearer(token): AuthBearer,
    Json(zip_request): Json<ZipRequest>,
) -> Result<Json<()>, Error> {
    let requester = state.users_manager.read().await.try_auth_or_err(&token)?;
    requester.try_action(&UserAction::WriteInstanceFile(uuid.clone()), state.global_settings.lock().await.safe_mode())?;
    let instance = state.instances.get(&uuid).ok_or_else(|| Error {
        kind: ErrorKind::NotFound,
        source: eyre!("Instance not found"),
    })?;
    let root = instance.path().await;
    drop(instance);
    let ZipRequest {
        mut target_relative_paths,
        mut destination_relative_path,
    } = zip_request;

    // apply scoped_join_win_safe to all paths
    for path in &mut target_relative_paths {
        *path = scoped_join_win_safe(&root, &*path)?;
    }
    destination_relative_path = scoped_join_win_safe(&root, &destination_relative_path)?;

    if !requester.can_perform_action(&UserAction::ReadGlobalFile)
        && is_path_protected(&destination_relative_path)
    {
        return Err(Error {
            kind: ErrorKind::PermissionDenied,
            source: eyre!("Destination is protected"),
        });
    }

    let event_broadcaster = state.event_broadcaster.clone();

    tokio::spawn(async move {
        let aggregate_name = {
            let combined_file_name = target_relative_paths
                .iter()
                .map(|p| p.file_name().unwrap().to_string_lossy())
                .collect::<Vec<_>>()
                .join(", ");
            if combined_file_name.len() < 100 {
                combined_file_name
            } else {
                format!("{} files", target_relative_paths.len())
            }
        };
        let (progression_start_event, event_id) = Event::new_progression_event_start(
            format!("Zipping {aggregate_name}"),
            None,
            None,
            CausedBy::User {
                user_id: requester.uid.clone(),
                user_name: requester.username.clone(),
            },
        );
        event_broadcaster.send(progression_start_event);

        if let Err(e) =
            zip_files_async(&target_relative_paths, destination_relative_path, false).await
        {
            event_broadcaster.send(Event::new_progression_event_end(
                event_id,
                false,
                Some(&format!("Zipping failed: {e}")),
                Some(ProgressionEndValue::FSOperationCompleted {
                    instance_uuid: uuid,
                    success: false,
                    message: format!("Zipping {aggregate_name} failed : {e}"),
                }),
            ));
        } else {
            event_broadcaster.send(Event::new_progression_event_end(
                event_id,
                true,
                Some("Zip complete"),
                Some(ProgressionEndValue::FSOperationCompleted {
                    instance_uuid: uuid,
                    success: true,
                    message: format!("Zipped {aggregate_name}"),
                }),
            ));
        }
    });

    // remove root from path

    Ok(Json(()))
}

pub fn get_instance_fs_routes(state: AppState) -> Router {
    Router::new()
        .route(
            "/instance/:uuid/fs/:base64_relative_path/ls",
            get(list_instance_files),
        )
        .route(
            "/instance/:uuid/fs/:base64_relative_path/read",
            get(read_instance_file),
        )
        .route(
            "/instance/:uuid/fs/:base64_relative_path/write",
            put(write_instance_file),
        )
        .route(
            "/instance/:uuid/fs/:base64_relative_path/mkdir",
            put(make_instance_directory),
        )
        .route("/instance/:uuid/fs/cpr", put(copy_instance_files))
        .route(
            "/instance/:uuid/fs/:base64_relative_path/move/:base64_relative_path_dest",
            put(move_instance_file),
        )
        .route(
            "/instance/:uuid/fs/:base64_relative_path/rm",
            delete(remove_instance_file),
        )
        .route(
            "/instance/:uuid/fs/:base64_relative_path/rmdir",
            delete(remove_instance_dir),
        )
        .route(
            "/instance/:uuid/fs/:base64_relative_path/new",
            put(new_instance_file),
        )
        .route(
            "/instance/:uuid/fs/:base64_relative_path/url",
            get(get_instance_file_url),
        )
        .route(
            "/instance/:uuid/fs/:base64_relative_path/upload",
            put(upload_instance_file),
        )
        .layer(DefaultBodyLimit::disable())
        .route(
            "/instance/:uuid/fs/:base64_relative_path/unzip",
            put(unzip_instance_file),
        )
        .route("/instance/:uuid/fs/zip", put(zip_instance_files))
        .with_state(state)
}<|MERGE_RESOLUTION|>--- conflicted
+++ resolved
@@ -76,15 +76,17 @@
     let relative_path = decode_base64(&base64_relative_path)?;
     let requester = state.users_manager.read().await.try_auth_or_err(&token)?;
 
-<<<<<<< HEAD
-    requester.try_action(&UserAction::ReadInstanceFile(uuid.clone()))?;
+    requester.try_action(
+        &UserAction::ReadInstanceFile(uuid.clone()),
+        state.global_settings.lock().await.safe_mode(),
+    )?;
     if uuid.to_string().starts_with("DOCKER-") {
-        let files = state.docker_bridge.list_files(&uuid, relative_path.into()).await?;
+        let files = state
+            .docker_bridge
+            .list_files(&uuid, relative_path.into())
+            .await?;
         return Ok(Json(files));
     }
-=======
-    requester.try_action(&UserAction::ReadInstanceFile(uuid.clone()), state.global_settings.lock().await.safe_mode())?;
->>>>>>> 60ad91dd
     let instance = state.instances.get(&uuid).ok_or_else(|| Error {
         kind: ErrorKind::NotFound,
         source: eyre!("Instance not found"),
@@ -127,15 +129,17 @@
 ) -> Result<String, Error> {
     let relative_path = decode_base64(&base64_relative_path)?;
     let requester = state.users_manager.read().await.try_auth_or_err(&token)?;
-<<<<<<< HEAD
-    requester.try_action(&UserAction::ReadInstanceFile(uuid.clone()))?;
+    requester.try_action(
+        &UserAction::ReadInstanceFile(uuid.clone()),
+        state.global_settings.lock().await.safe_mode(),
+    )?;
     if uuid.to_string().starts_with("DOCKER-") {
-        let file = state.docker_bridge.read_container_file(&uuid, relative_path.into()).await?;
+        let file = state
+            .docker_bridge
+            .read_container_file(&uuid, relative_path.into())
+            .await?;
         return Ok(file);
     }
-=======
-    requester.try_action(&UserAction::ReadInstanceFile(uuid.clone()), state.global_settings.lock().await.safe_mode())?;
->>>>>>> 60ad91dd
     let instance = state.instances.get(&uuid).ok_or_else(|| Error {
         kind: ErrorKind::NotFound,
         source: eyre!("Instance not found"),
@@ -167,8 +171,10 @@
 ) -> Result<Json<()>, Error> {
     let relative_path = decode_base64(&base64_relative_path)?;
     let requester = state.users_manager.read().await.try_auth_or_err(&token)?;
-<<<<<<< HEAD
-    requester.try_action(&UserAction::WriteInstanceFile(uuid.clone()))?;
+    requester.try_action(
+        &UserAction::WriteInstanceFile(uuid.clone()),
+        state.global_settings.lock().await.safe_mode(),
+    )?;
     if uuid.to_string().starts_with("DOCKER-") {
         state
             .docker_bridge
@@ -176,9 +182,6 @@
             .await?;
         return Ok(Json(()));
     }
-=======
-    requester.try_action(&UserAction::WriteInstanceFile(uuid.clone()), state.global_settings.lock().await.safe_mode())?;
->>>>>>> 60ad91dd
     let instance = state.instances.get(&uuid).ok_or_else(|| Error {
         kind: ErrorKind::NotFound,
         source: eyre!("Instance not found"),
@@ -219,7 +222,10 @@
 ) -> Result<Json<()>, Error> {
     let relative_path = decode_base64(&base64_relative_path)?;
     let requester = state.users_manager.read().await.try_auth_or_err(&token)?;
-    requester.try_action(&UserAction::WriteInstanceFile(uuid.clone()), state.global_settings.lock().await.safe_mode())?;
+    requester.try_action(
+        &UserAction::WriteInstanceFile(uuid.clone()),
+        state.global_settings.lock().await.safe_mode(),
+    )?;
     let instance = state.instances.get(&uuid).ok_or_else(|| Error {
         kind: ErrorKind::NotFound,
         source: eyre!("Instance not found"),
@@ -259,7 +265,10 @@
     }): Json<CopyInstanceFileRequest>,
 ) -> Result<Json<()>, Error> {
     let requester = state.users_manager.read().await.try_auth_or_err(&token)?;
-    requester.try_action(&UserAction::WriteInstanceFile(uuid.clone()), state.global_settings.lock().await.safe_mode())?;
+    requester.try_action(
+        &UserAction::WriteInstanceFile(uuid.clone()),
+        state.global_settings.lock().await.safe_mode(),
+    )?;
     let instance = state.instances.get(&uuid).ok_or_else(|| Error {
         kind: ErrorKind::NotFound,
         source: eyre!("Instance not found"),
@@ -402,7 +411,10 @@
     let relative_path_source = decode_base64(&base64_relative_path_source)?;
     let relative_path_dest = decode_base64(&base64_relative_path_dest)?;
     let requester = state.users_manager.read().await.try_auth_or_err(&token)?;
-    requester.try_action(&UserAction::WriteInstanceFile(uuid.clone()), state.global_settings.lock().await.safe_mode())?;
+    requester.try_action(
+        &UserAction::WriteInstanceFile(uuid.clone()),
+        state.global_settings.lock().await.safe_mode(),
+    )?;
     let instance = state.instances.get(&uuid).ok_or_else(|| Error {
         kind: ErrorKind::NotFound,
         source: eyre!("Instance not found"),
@@ -469,7 +481,10 @@
 ) -> Result<Json<()>, Error> {
     let relative_path = decode_base64(&base64_relative_path)?;
     let requester = state.users_manager.read().await.try_auth_or_err(&token)?;
-    requester.try_action(&UserAction::WriteInstanceFile(uuid.clone()), state.global_settings.lock().await.safe_mode())?;
+    requester.try_action(
+        &UserAction::WriteInstanceFile(uuid.clone()),
+        state.global_settings.lock().await.safe_mode(),
+    )?;
     let instance = state.instances.get(&uuid).ok_or_else(|| Error {
         kind: ErrorKind::NotFound,
         source: eyre!("Instance not found"),
@@ -506,7 +521,10 @@
 ) -> Result<Json<()>, Error> {
     let relative_path = decode_base64(&base64_relative_path)?;
     let requester = state.users_manager.read().await.try_auth_or_err(&token)?;
-    requester.try_action(&UserAction::WriteInstanceFile(uuid.clone()), state.global_settings.lock().await.safe_mode())?;
+    requester.try_action(
+        &UserAction::WriteInstanceFile(uuid.clone()),
+        state.global_settings.lock().await.safe_mode(),
+    )?;
     let instance = state.instances.get(&uuid).ok_or_else(|| Error {
         kind: ErrorKind::NotFound,
         source: eyre!("Instance not found"),
@@ -568,7 +586,10 @@
 ) -> Result<Json<()>, Error> {
     let relative_path = decode_base64(&base64_relative_path)?;
     let requester = state.users_manager.read().await.try_auth_or_err(&token)?;
-    requester.try_action(&UserAction::WriteInstanceFile(uuid.clone()), state.global_settings.lock().await.safe_mode())?;
+    requester.try_action(
+        &UserAction::WriteInstanceFile(uuid.clone()),
+        state.global_settings.lock().await.safe_mode(),
+    )?;
     let instance = state.instances.get(&uuid).ok_or_else(|| Error {
         kind: ErrorKind::NotFound,
         source: eyre!("Instance not found"),
@@ -605,7 +626,10 @@
 ) -> Result<String, Error> {
     let relative_path = decode_base64(&base64_relative_path)?;
     let requester = state.users_manager.read().await.try_auth_or_err(&token)?;
-    requester.try_action(&UserAction::ReadInstanceFile(uuid.clone()), state.global_settings.lock().await.safe_mode())?;
+    requester.try_action(
+        &UserAction::ReadInstanceFile(uuid.clone()),
+        state.global_settings.lock().await.safe_mode(),
+    )?;
     let instance = state.instances.get(&uuid).ok_or_else(|| Error {
         kind: ErrorKind::NotFound,
         source: eyre!("Instance not found"),
@@ -687,7 +711,10 @@
 ) -> Result<Json<()>, Error> {
     let relative_path = decode_base64(&base64_relative_path)?;
     let requester = state.users_manager.read().await.try_auth_or_err(&token)?;
-    requester.try_action(&UserAction::WriteInstanceFile(uuid.clone()), state.global_settings.lock().await.safe_mode())?;
+    requester.try_action(
+        &UserAction::WriteInstanceFile(uuid.clone()),
+        state.global_settings.lock().await.safe_mode(),
+    )?;
     let caused_by = CausedBy::User {
         user_id: requester.uid.clone(),
         user_name: requester.username.clone(),
@@ -823,7 +850,10 @@
 ) -> Result<Json<()>, Error> {
     let relative_path = decode_base64(&base64_relative_path)?;
     let requester = state.users_manager.read().await.try_auth_or_err(&token)?;
-    requester.try_action(&UserAction::WriteInstanceFile(uuid.clone()), state.global_settings.lock().await.safe_mode())?;
+    requester.try_action(
+        &UserAction::WriteInstanceFile(uuid.clone()),
+        state.global_settings.lock().await.safe_mode(),
+    )?;
     let instance = state.instances.get(&uuid).ok_or_else(|| Error {
         kind: ErrorKind::NotFound,
         source: eyre!("Instance not found"),
@@ -896,7 +926,10 @@
     Json(zip_request): Json<ZipRequest>,
 ) -> Result<Json<()>, Error> {
     let requester = state.users_manager.read().await.try_auth_or_err(&token)?;
-    requester.try_action(&UserAction::WriteInstanceFile(uuid.clone()), state.global_settings.lock().await.safe_mode())?;
+    requester.try_action(
+        &UserAction::WriteInstanceFile(uuid.clone()),
+        state.global_settings.lock().await.safe_mode(),
+    )?;
     let instance = state.instances.get(&uuid).ok_or_else(|| Error {
         kind: ErrorKind::NotFound,
         source: eyre!("Instance not found"),
