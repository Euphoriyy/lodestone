use axum::{
    extract::Path,
    routing::{get, put},
    Json, Router,
};
use axum_auth::AuthBearer;
use color_eyre::eyre::eyre;

use crate::{
    auth::user::UserAction,
    error::{Error, ErrorKind},
    traits::t_configurable::{
        manifest::{ConfigurableManifest, ConfigurableValue},
        TConfigurable,
    },
    types::InstanceUuid,
    AppState,
};

pub async fn get_instance_configurable_manifest(
    axum::extract::State(state): axum::extract::State<AppState>,
    Path(uuid): Path<InstanceUuid>,
    AuthBearer(token): AuthBearer,
) -> Result<Json<ConfigurableManifest>, Error> {
    let requester = state.users_manager.read().await.try_auth_or_err(&token)?;
    requester.try_action(
        &UserAction::AccessSetting(uuid.clone()),
        state.global_settings.lock().await.safe_mode(),
    )?;
    let instance = state.instances.get(&uuid).ok_or_else(|| Error {
        kind: ErrorKind::NotFound,
        source: eyre!("Instance not found"),
    })?;
    Ok(Json(instance.configurable_manifest().await))
}

pub async fn get_instance_settings(
    axum::extract::State(state): axum::extract::State<AppState>,
    Path(uuid): Path<InstanceUuid>,
    AuthBearer(token): AuthBearer,
) -> Result<Json<ConfigurableManifest>, Error> {
    let requester = state.users_manager.read().await.try_auth_or_err(&token)?;
<<<<<<< HEAD
    requester.try_action(&UserAction::AccessSetting(uuid.clone()))?;
    if uuid.to_string().starts_with("DOCKER-") {
        return Ok(Json(ConfigurableManifest::default()));
    }
=======
    requester.try_action(
        &UserAction::AccessSetting(uuid.clone()),
        state.global_settings.lock().await.safe_mode(),
    )?;
>>>>>>> 60ad91dd
    let instance = state.instances.get(&uuid).ok_or_else(|| Error {
        kind: ErrorKind::NotFound,
        source: eyre!("Instance not found"),
    })?;
    Ok(Json(instance.configurable_manifest().await))
}

pub async fn set_instance_setting(
    axum::extract::State(state): axum::extract::State<AppState>,
    Path((uuid, section_id, setting_id)): Path<(InstanceUuid, String, String)>,
    AuthBearer(token): AuthBearer,
    Json(value): Json<ConfigurableValue>,
) -> Result<Json<()>, Error> {
    let requester = state.users_manager.read().await.try_auth_or_err(&token)?;
    requester.try_action(
        &UserAction::AccessSetting(uuid.clone()),
        state.global_settings.lock().await.safe_mode(),
    )?;
    let instance = state.instances.get(&uuid).ok_or(Error {
        kind: ErrorKind::NotFound,
        source: eyre!("Instance not found"),
    })?;

    instance
        .update_configurable(&section_id, &setting_id, value)
        .await?;

    Ok(Json(()))
}

pub async fn set_instance_name(
    axum::extract::State(state): axum::extract::State<AppState>,
    Path(uuid): Path<InstanceUuid>,
    AuthBearer(token): AuthBearer,
    Json(new_name): Json<String>,
) -> Result<Json<()>, Error> {
    let requester = state.users_manager.read().await.try_auth_or_err(&token)?;
    requester.try_action(
        &UserAction::AccessSetting(uuid.clone()),
        state.global_settings.lock().await.safe_mode(),
    )?;
    state
        .instances
        .get(&uuid)
        .ok_or_else(|| Error {
            kind: ErrorKind::NotFound,
            source: eyre!("Instance not found"),
        })?
        .set_name(new_name)
        .await?;
    Ok(Json(()))
}

pub async fn set_instance_description(
    axum::extract::State(state): axum::extract::State<AppState>,
    Path(uuid): Path<InstanceUuid>,
    AuthBearer(token): AuthBearer,
    Json(new_description): Json<String>,
) -> Result<Json<()>, Error> {
    let requester = state.users_manager.read().await.try_auth_or_err(&token)?;
    requester.try_action(
        &UserAction::AccessSetting(uuid.clone()),
        state.global_settings.lock().await.safe_mode(),
    )?;
    state
        .instances
        .get(&uuid)
        .ok_or_else(|| Error {
            kind: ErrorKind::NotFound,
            source: eyre!("Instance not found"),
        })?
        .set_description(new_description)
        .await?;
    Ok(Json(()))
}

pub async fn change_version(
    axum::extract::State(state): axum::extract::State<AppState>,
    Path((uuid, new_version)): Path<(InstanceUuid, String)>,
    AuthBearer(token): AuthBearer,
) -> Result<Json<()>, Error> {
    let requester = state.users_manager.read().await.try_auth_or_err(&token)?;
    requester.try_action(
        &UserAction::AccessSetting(uuid.clone()),
        state.global_settings.lock().await.safe_mode(),
    )?;
    state
        .instances
        .get(&uuid)
        .ok_or_else(|| Error {
            kind: ErrorKind::NotFound,
            source: eyre!("Instance not found"),
        })?
        .change_version(new_version)
        .await?;
    Ok(Json(()))
}

pub fn get_instance_config_routes(state: AppState) -> Router {
    Router::new()
        .route(
            "/instance/:uuid/configurable_manifest",
            get(get_instance_configurable_manifest),
        )
        .route("/instance/:uuid/version/:new_version", put(change_version))
        .route("/instance/:uuid/settings", get(get_instance_settings))
        .route(
            "/instance/:uuid/settings/:section_id/:setting_id",
            put(set_instance_setting),
        )
        .route("/instance/:uuid/name", put(set_instance_name))
        .route("/instance/:uuid/description", put(set_instance_description))
        .with_state(state)
}<|MERGE_RESOLUTION|>--- conflicted
+++ resolved
@@ -40,17 +40,13 @@
     AuthBearer(token): AuthBearer,
 ) -> Result<Json<ConfigurableManifest>, Error> {
     let requester = state.users_manager.read().await.try_auth_or_err(&token)?;
-<<<<<<< HEAD
-    requester.try_action(&UserAction::AccessSetting(uuid.clone()))?;
-    if uuid.to_string().starts_with("DOCKER-") {
-        return Ok(Json(ConfigurableManifest::default()));
-    }
-=======
     requester.try_action(
         &UserAction::AccessSetting(uuid.clone()),
         state.global_settings.lock().await.safe_mode(),
     )?;
->>>>>>> 60ad91dd
+    if uuid.to_string().starts_with("DOCKER-") {
+        return Ok(Json(ConfigurableManifest::default()));
+    }
     let instance = state.instances.get(&uuid).ok_or_else(|| Error {
         kind: ErrorKind::NotFound,
         source: eyre!("Instance not found"),
