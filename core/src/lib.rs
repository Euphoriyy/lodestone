--- conflicted
+++ resolved
@@ -78,9 +78,11 @@
 pub mod auth;
 pub mod db;
 mod deno_ops;
+mod docker_bridge;
 pub mod error;
 mod event_broadcaster;
 mod events;
+mod extension;
 pub mod global_settings;
 mod handlers;
 pub mod implementations;
@@ -94,8 +96,6 @@
 mod traits;
 pub mod types;
 pub mod util;
-mod extension;
-mod docker_bridge;
 use handlers::global_fs::DownloadableFile;
 
 #[derive(Clone)]
@@ -116,7 +116,7 @@
     download_urls: Arc<Mutex<HashMap<String, DownloadableFile>>>,
     macro_executor: MacroExecutor,
     sqlite_pool: sqlx::SqlitePool,
-    docker_bridge : docker_bridge::DockerBridge,
+    docker_bridge: docker_bridge::DockerBridge,
     playit_keep_running: Arc<Mutex<Option<Arc<AtomicBool>>>>,
 }
 
@@ -555,12 +555,13 @@
         .map_err(|_| Error {
             kind: ErrorKind::Internal,
             source: Report::msg("Failed to create sqlite pool"),
-<<<<<<< HEAD
-        }})?,
-        docker_bridge: docker_bridge::DockerBridge::new(tx.clone(), path_to_stores().join("docker_bridge")).await.unwrap()
-=======
         })?,
->>>>>>> 308f1bf4
+        docker_bridge: docker_bridge::DockerBridge::new(
+            tx.clone(),
+            path_to_stores().join("docker_bridge"),
+        )
+        .await
+        .unwrap(),
     };
 
     init_app_state(shared_state.clone());
