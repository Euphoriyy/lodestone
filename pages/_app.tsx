--- conflicted
+++ resolved
@@ -8,11 +8,7 @@
 import NoSSR from 'react-no-ssr';
 import { BrowserRouter } from 'react-router-dom';
 import { BrowserLocationContextProvider } from 'data/BrowserLocationContext';
-<<<<<<< HEAD
-import { toast, ToastContainer, Zoom, IconProps } from 'react-toastify';
-=======
-import { ToastContainer, Zoom } from 'react-toastify';
->>>>>>> 8bf5416b
+import { ToastContainer, Zoom, IconProps } from 'react-toastify';
 import LoadingStatusIcon from 'components/Atoms/LoadingStatusIcon';
 import ReactGA from 'react-ga4';
 import localFont from '@next/font/local';
@@ -94,33 +90,6 @@
   }
 
   return (
-<<<<<<< HEAD
-    <NoSSR>
-      <ToastContainer
-        toastClassName="!bg-gray-850 cursor-pointer"
-        bodyClassName={() =>
-          'text-medium font-medium tracking-medium font-gray-300 p-1 flex flex-row'
-        }
-        progressClassName={(context) => {
-          const type = context?.type || 'info';
-          return contextClass[type] + ' relative ' + context?.defaultClassName;
-        }}
-        icon={renderIcon}
-        position={'bottom-right'}
-        closeButton={false}
-        pauseOnFocusLoss={false}
-        draggable={false}
-        pauseOnHover
-        theme="dark"
-        transition={Zoom}
-      />
-      <BrowserRouter>
-        <BrowserLocationContextProvider>
-          <Component {...pageProps} />
-        </BrowserLocationContextProvider>
-      </BrowserRouter>
-    </NoSSR>
-=======
     <main
       className={`${ChillaxFont.variable} ${JetBrainsMonoFont.variable} ${ClashGroteskFont.variable} ${MinecraftFont.variable}`}
     >
@@ -136,7 +105,7 @@
               contextClass[type] + ' relative ' + context?.defaultClassName
             );
           }}
-          icon={<LoadingStatusIcon level={'Info'} bright={true} />}
+          icon={renderIcon}
           position={'bottom-right'}
           closeButton={false}
           pauseOnFocusLoss={false}
@@ -152,7 +121,6 @@
         </BrowserRouter>
       </NoSSR>
     </main>
->>>>>>> 8bf5416b
   );
 }
 
