#![cfg_attr(
    all(not(debug_assertions), target_os = "windows"),
    windows_subsystem = "windows"
)]

use lodestone_core::AppState;

use lodestone_core::error::Error;

use lodestone_core::auth::jwt_token::JwtToken;
use lodestone_core::tauri_export::is_owner_account_present;

use tauri::Manager;
use tauri::{utils::config::AppUrl, WindowUrl};
use tauri::{CustomMenuItem, SystemTray, SystemTrayEvent, SystemTrayMenu};

<<<<<<< HEAD
use notify_rust::Notification;
=======
#[derive(Clone, serde::Serialize)]
struct Payload {
  args: Vec<String>,
  cwd: String,
}
>>>>>>> bc829470

#[tauri::command]
async fn is_setup(state: tauri::State<'_, AppState>) -> Result<bool, ()> {
    Ok(is_owner_account_present(state.inner()).await)
}

#[tauri::command]
async fn setup_owner_account(
    state: tauri::State<'_, AppState>,
    username: String,
    password: String,
) -> Result<(), Error> {
    lodestone_core::tauri_export::setup_owner_account(state.inner(), username, password).await
}

#[tauri::command]
async fn get_first_time_setup_key(state: tauri::State<'_, AppState>) -> Result<String, ()> {
    lodestone_core::tauri_export::get_first_time_setup_key(state.inner())
        .await
        .ok_or(())
}

#[tauri::command]
async fn get_owner_jwt(state: tauri::State<'_, AppState>) -> Result<JwtToken, ()> {
    lodestone_core::tauri_export::get_owner_jwt(state.inner())
        .await
        .ok_or(())
}

#[tokio::main]
async fn main() {
    let run_result = lodestone_core::run(lodestone_core::Args {
        is_cli: false,
        is_desktop: true,
        lodestone_path: None,
    })
    .await;

    let (core_fut, app_state, _guard, shutdown_tx);
    match run_result {
        Ok((fut, state, guard, tx)) => {
            core_fut = fut;
            app_state = state;
            _guard = guard;
            shutdown_tx = tx;
        }
        Err(e) => {
            Notification::new()
                .summary("Lodestone failed to start")
                .body("Oh no! Looks like Lodestone was unable to start.")
                .auto_icon()
                .show()
                .expect("Failed to show notification");
            
            return
        }
    }

    let shutdown_tx = std::sync::Mutex::new(Some(shutdown_tx));
    tokio::spawn(async {
        core_fut.await;
        println!("Core has exited");
        std::process::exit(128);
    });
    let mut context = tauri::generate_context!();
    let mut builder = tauri::Builder::default();

    #[cfg(not(dev))]
    {
        let port = portpicker::pick_unused_port().expect("Failed to pick unused port");
        let url = format!("http://localhost:{}", port).parse().unwrap();
        let window_url = WindowUrl::External(url);
        // rewrite the config so the IPC is enabled on this URL
        context.config_mut().build.dist_dir = AppUrl::Url(window_url.clone());
        context.config_mut().build.dev_path = AppUrl::Url(window_url);

        builder = builder.plugin(tauri_plugin_localhost::Builder::new(port).build());
    }

    let quit = CustomMenuItem::new("quit".to_string(), "Quit");

    let tray_menu = SystemTrayMenu::new().add_item(quit);

<<<<<<< HEAD
    match builder
            .manage(app_state)
            .invoke_handler(tauri::generate_handler![
                is_setup,
                setup_owner_account,
                get_owner_jwt,
                get_first_time_setup_key
            ])
            .on_window_event(|event| match event.event() {
                tauri::WindowEvent::CloseRequested { api, .. } => {
                    event.window().hide().unwrap();
                    api.prevent_close();
                }
                _ => {}
            })
            .system_tray(SystemTray::new().with_menu(tray_menu))
            .on_system_tray_event(move |app, event| match event {
                SystemTrayEvent::MenuItemClick { id, .. } => {
                    if id == "quit" {
                        if let Some(tx) = shutdown_tx.lock().unwrap().take() {
                            tx.send(()).unwrap();
                        }
                        app.exit(0);
=======
    builder
        .plugin(tauri_plugin_single_instance::init(|app, argv, cwd| {
            app.emit_all("single-instance", Payload { args: argv, cwd }).unwrap();
        }))
        .manage(app_state)
        .invoke_handler(tauri::generate_handler![
            is_setup,
            setup_owner_account,
            get_owner_jwt,
            get_first_time_setup_key
        ])
        .on_window_event(|event| match event.event() {
            tauri::WindowEvent::CloseRequested { api, .. } => {
                event.window().hide().unwrap();
                api.prevent_close();
            }
            _ => {}
        })
        .system_tray(SystemTray::new().with_menu(tray_menu))
        .on_system_tray_event(move |app, event| match event {
            SystemTrayEvent::MenuItemClick { id, .. } => {
                if id == "quit" {
                    if let Some(tx) = shutdown_tx.lock().unwrap().take() {
                        tx.send(()).unwrap();
>>>>>>> bc829470
                    }
                }

                SystemTrayEvent::LeftClick { .. } => {
                    let window = app.get_window("main").unwrap();
                    window.show().unwrap();
                    window.set_focus().unwrap();
                }
                _ => {}
            })
            .run(context)
    {
        Ok(_) => {}
        Err(e) => {
            Notification::new()
                .summary("Lodestone failed to start")
                .body("Oh no! Looks like Lodestone was unable to start.")
                .auto_icon()
                .show()
                .expect("Failed to show notification");
        }
    }
}<|MERGE_RESOLUTION|>--- conflicted
+++ resolved
@@ -14,15 +14,12 @@
 use tauri::{utils::config::AppUrl, WindowUrl};
 use tauri::{CustomMenuItem, SystemTray, SystemTrayEvent, SystemTrayMenu};
 
-<<<<<<< HEAD
 use notify_rust::Notification;
-=======
 #[derive(Clone, serde::Serialize)]
 struct Payload {
   args: Vec<String>,
   cwd: String,
 }
->>>>>>> bc829470
 
 #[tauri::command]
 async fn is_setup(state: tauri::State<'_, AppState>) -> Result<bool, ()> {
@@ -106,32 +103,7 @@
 
     let tray_menu = SystemTrayMenu::new().add_item(quit);
 
-<<<<<<< HEAD
     match builder
-            .manage(app_state)
-            .invoke_handler(tauri::generate_handler![
-                is_setup,
-                setup_owner_account,
-                get_owner_jwt,
-                get_first_time_setup_key
-            ])
-            .on_window_event(|event| match event.event() {
-                tauri::WindowEvent::CloseRequested { api, .. } => {
-                    event.window().hide().unwrap();
-                    api.prevent_close();
-                }
-                _ => {}
-            })
-            .system_tray(SystemTray::new().with_menu(tray_menu))
-            .on_system_tray_event(move |app, event| match event {
-                SystemTrayEvent::MenuItemClick { id, .. } => {
-                    if id == "quit" {
-                        if let Some(tx) = shutdown_tx.lock().unwrap().take() {
-                            tx.send(()).unwrap();
-                        }
-                        app.exit(0);
-=======
-    builder
         .plugin(tauri_plugin_single_instance::init(|app, argv, cwd| {
             app.emit_all("single-instance", Payload { args: argv, cwd }).unwrap();
         }))
@@ -155,15 +127,14 @@
                 if id == "quit" {
                     if let Some(tx) = shutdown_tx.lock().unwrap().take() {
                         tx.send(()).unwrap();
->>>>>>> bc829470
                     }
                 }
-
-                SystemTrayEvent::LeftClick { .. } => {
-                    let window = app.get_window("main").unwrap();
-                    window.show().unwrap();
-                    window.set_focus().unwrap();
-                }
+            }
+            SystemTrayEvent::LeftClick { .. } => {
+                let window = app.get_window("main").unwrap();
+                window.show().unwrap();
+                window.set_focus().unwrap();
+            }
                 _ => {}
             })
             .run(context)
