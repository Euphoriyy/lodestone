[package]
name = "lodestone-client"
description = "Lodestone's Desktop Client"
default-run = "lodestone-client"
rust-version.workspace = true
authors.workspace = true
homepage.workspace = true
readme.workspace = true
version.workspace = true
edition.workspace = true
license.workspace = true

# See more keys and their definitions at https://doc.rust-lang.org/cargo/reference/manifest.html

[build-dependencies]
tauri-build = { version = "1.1.1", features = [] }

[dependencies]
serde_json = "1.0"
serde = { version = "1.0", features = ["derive"] }
tauri = { version = "1.1.1", features = ["api-all", "devtools", "system-tray", "updater"] }
tauri-plugin-localhost = "0.1.0"
portpicker = "0.1"
lodestone_core = { path = "../../core" }
tokio = { version = "1.21.1", features = ["macros", "rt"] }
<<<<<<< HEAD
notify-rust = "4"
=======
tauri-plugin-single-instance = { git = "https://github.com/tauri-apps/plugins-workspace", branch = "v1" }
>>>>>>> bc829470

[features]
# by default Tauri runs in production mode
# when `tauri dev` runs it is executed with `cargo run --no-default-features` if `devPath` is an URL
default = [ "custom-protocol" ]
# this feature is used for production builds where `devPath` points to the filesystem
# DO NOT remove this
custom-protocol = [ "tauri/custom-protocol" ]<|MERGE_RESOLUTION|>--- conflicted
+++ resolved
@@ -23,11 +23,8 @@
 portpicker = "0.1"
 lodestone_core = { path = "../../core" }
 tokio = { version = "1.21.1", features = ["macros", "rt"] }
-<<<<<<< HEAD
 notify-rust = "4"
-=======
 tauri-plugin-single-instance = { git = "https://github.com/tauri-apps/plugins-workspace", branch = "v1" }
->>>>>>> bc829470
 
 [features]
 # by default Tauri runs in production mode
