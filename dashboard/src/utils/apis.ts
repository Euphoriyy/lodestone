--- conflicted
+++ resolved
@@ -21,15 +21,10 @@
 import { ZipRequest } from 'bindings/ZipRequest';
 import { TaskEntry } from 'bindings/TaskEntry';
 import { HistoryEntry } from 'bindings/HistoryEntry';
-<<<<<<< HEAD
 import { GetConfigResponse } from 'bindings/GetConfigResponse';
 import { SettingManifest } from 'bindings/SettingManifest';
-=======
 import { PlayitSignupData } from 'bindings/PlayitSignupData';
-import { SignupStatus } from 'bindings/SignupStatus';
-import { PlayitTunnelParams } from 'bindings/PlayitTunnelParams';
 import { PlayitTunnelInfo } from 'bindings/PlayitTunnelInfo';
->>>>>>> 0007830f
 
 /***********************
  * Start Files API
