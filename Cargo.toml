[package]
name = "lodestone_core"
description = "The backend for Lodestone"
homepage = "https://github.com/Lodestone-Team"
readme = "README.md"
version = "0.5.0-beta.2"
edition = "2021"
license = "APGL-3.0"
exclude = ["target/*", "InstanceTest/*"]

[[bin]]
name = "test_ground"
path = "src/test_ground/main.rs"

[[bin]]
name = "main"
path = "src/main.rs"

# See more keys and their definitions at https://doc.rust-lang.org/cargo/reference/manifest.html

[dependencies]
ansi_term = "0.12.1"
argon2 = "0.4.1"
async-trait = "0.1.56"
axum = { version = "0.6.1", features = ["headers", "ws", "multipart"] }
axum-auth = "0.4.0"
axum-macros = "0.3.0"
axum-server = { version = "0.4.4", features = ["tls-rustls"] }
base64 = "0.20.0"
chrono = "0.4.22"
color-eyre = "0.6.2"
dashmap = "5.4.0"
deno_ast = { version = "0.27.0", features = ["transpiling"] }
deno_core = "0.190.0"
deno_graph = "0.49.0"
deno_runtime = "0.116.0"
dotenvy = { version = "0.15" }
enum-kinds = "0.5.1"
enum_dispatch = "0.3.8"
fancy-regex = "0.10.0"
fs_extra = "1.2.0"
futures = "0.3.21"
futures-util = "0.3.14"
headers = "0.3"
home = "0.5.3"
igd = "0.12.0"
indexmap = { version = "1.0.2", features = ["serde-1"] }
jsonwebtoken = "8.1.1"
lazy_static = "1.4.0"
local-ip-address = "0.5.0"
port_scanner = "0.1.5"
rand = "0.6.5"
rand_core = { version = "0.6", features = ["std"] }
rcon = { version = "0.6.0", features = ["rt-tokio"] }
reqwest = { version = "0.11.10", features = ["stream", "json"] }
ringbuffer = "0.8.5"
rs-snowflake = "0.6.0"
safe-path = { version = "0.1.0", git = "https://github.com/Lodestone-Team/safe_path_subset" }
sanitize-filename = "0.4.0"
semver = { version = "1.0", features = ["serde"] }
serde = { version = "1.0", features = ["derive"] }
serde-aux = "4.1.2"
serde_json = "1.0.82"
sqlx = { version = "0.6.2", git = "https://github.com/Lodestone-Team/sqlx", features = [
    "runtime-tokio-rustls",
    "sqlite",
    "json",
] }
sysinfo = "0.26.5"
tempdir = "0.3.7"
thiserror = "1.0.38"
time = { version = "0.3.17", features = ["macros"] }
tokio = { version = "1.21.1", features = ["full"] }
tokio-stream = "0.1"
tokio-util = "0.7.4"
tower-http = { version = "0.3.0", features = ["fs", "trace", "cors"] }
tracing = "0.1.37"
tracing-appender = "0.2.2"
tracing-subscriber = { version = "0.3.16", features = [
    "env-filter",
    "fmt",
    "local-time",
    "time",
] }
tracing-error = "0.2.0"
ts-rs = { version = "6.2.1", features = ["indexmap-impl"] }
url = "2.3.1"
walkdir = "2.3.2"
whoami = "1.2.3"
zip = "0.6.2"
openssl = { version = "0.10.45", features = ["vendored"], optional = true }
flate2 = "1.0.24"
tar = "0.4.38"
tempfile = "3.5.0"
clap = { version = "4.3.0", features = ["derive"] }
once_cell = "1.17.1"
<<<<<<< HEAD
fs3 = "0.5.0"
=======
import_map = "0.15.0"
>>>>>>> 23e490ad
[dependencies.uuid]
version = "1.1.2"
features = [
    "serde",
    "v4",                # Lets you generate random UUIDs
    "fast-rng",          # Use a faster (but still sufficiently random) RNG
    "macro-diagnostics", # Enable better diagnostics for compile-time UUIDs
]

[features]
vendored-openssl = ["dep:openssl"]<|MERGE_RESOLUTION|>--- conflicted
+++ resolved
@@ -94,11 +94,8 @@
 tempfile = "3.5.0"
 clap = { version = "4.3.0", features = ["derive"] }
 once_cell = "1.17.1"
-<<<<<<< HEAD
 fs3 = "0.5.0"
-=======
 import_map = "0.15.0"
->>>>>>> 23e490ad
 [dependencies.uuid]
 version = "1.1.2"
 features = [
