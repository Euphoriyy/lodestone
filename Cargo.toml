--- conflicted
+++ resolved
@@ -13,113 +13,5 @@
 readme = "README.md"
 edition = "2021"
 license = "APGL-3.0"
-<<<<<<< HEAD
-exclude = ["target/*", "InstanceTest/*"]
-
-[[bin]]
-name = "test_ground"
-path = "src/test_ground/main.rs"
-
-[[bin]]
-name = "main"
-path = "src/main.rs"
-
-# See more keys and their definitions at https://doc.rust-lang.org/cargo/reference/manifest.html
-
-[dependencies]
-ansi_term = "0.12.1"
-argon2 = "0.4.1"
-async-trait = "0.1.56"
-axum = { version = "0.6.1", features = ["headers", "ws", "multipart"] }
-axum-auth = "0.4.0"
-axum-macros = "0.3.0"
-axum-server = { version = "0.4.4", features = ["tls-rustls"] }
-base64 = "0.20.0"
-chrono = "0.4.22"
-color-eyre = "0.6.2"
-dashmap = "5.4.0"
-deno_ast = { version = "0.27.0", features = ["transpiling"] }
-deno_core = "0.190.0"
-deno_graph = "0.49.0"
-deno_runtime = "0.116.0"
-dotenvy = { version = "0.15" }
-enum-kinds = "0.5.1"
-enum_dispatch = "0.3.8"
-fancy-regex = "0.10.0"
-fs_extra = "1.2.0"
-futures = "0.3.21"
-futures-util = "0.3.14"
-headers = "0.3"
-home = "0.5.3"
-igd = "0.12.0"
-indexmap = { version = "1.0.2", features = ["serde-1"] }
-jsonwebtoken = "8.1.1"
-lazy_static = "1.4.0"
-local-ip-address = "0.5.0"
-port_scanner = "0.1.5"
-rand = "0.6.5"
-rand_core = { version = "0.6", features = ["std"] }
-rcon = { version = "0.6.0", features = ["rt-tokio"] }
-reqwest = { version = "0.11.10", features = ["stream", "json"] }
-ringbuffer = "0.8.5"
-rs-snowflake = "0.6.0"
-safe-path = { version = "0.1.0", git = "https://github.com/Lodestone-Team/safe_path_subset" }
-sanitize-filename = "0.4.0"
-semver = { version = "1.0", features = ["serde"] }
-serde = { version = "1.0", features = ["derive"] }
-serde-aux = "4.1.2"
-serde_json = "1.0.82"
-sqlx = { version = "0.6.2", git = "https://github.com/Lodestone-Team/sqlx", features = [
-    "runtime-tokio-rustls",
-    "sqlite",
-    "json",
-] }
-sysinfo = "0.26.5"
-tempdir = "0.3.7"
-thiserror = "1.0.38"
-time = { version = "0.3.17", features = ["macros"] }
-tokio = { version = "1.21.1", features = ["full"] }
-tokio-stream = "0.1"
-tokio-util = "0.7.4"
-tower-http = { version = "0.3.0", features = ["fs", "trace", "cors"] }
-tracing = "0.1.37"
-tracing-appender = "0.2.2"
-tracing-subscriber = { version = "0.3.16", features = [
-    "env-filter",
-    "fmt",
-    "local-time",
-    "time",
-] }
-tracing-error = "0.2.0"
-ts-rs = { version = "6.2.1", features = ["indexmap-impl"] }
-url = "2.3.1"
-walkdir = "2.3.2"
-whoami = "1.2.3"
-zip = "0.6.2"
-openssl = { version = "0.10.45", features = ["vendored"], optional = true }
-flate2 = "1.0.24"
-tar = "0.4.38"
-tempfile = "3.5.0"
-clap = { version = "4.3.0", features = ["derive"] }
-once_cell = "1.17.1"
-fs3 = "0.5.0"
-import_map = "0.15.0"
-playit-agent-proto = {git = "https://github.com/playit-cloud/playit-agent/", branch = "master"}
-playit-agent-core = {git = "https://github.com/playit-cloud/playit-agent/", branch = "master"}
-hex = "0.4.3"
-toml = "0.7.4"
-[dependencies.uuid]
-version = "1.1.2"
-features = [
-    "serde",
-    "v4",                # Lets you generate random UUIDs
-    "fast-rng",          # Use a faster (but still sufficiently random) RNG
-    "macro-diagnostics", # Enable better diagnostics for compile-time UUIDs
-]
-
-[features]
-vendored-openssl = ["dep:openssl"]
-=======
 authors = ["Lodestone Team"]
-rust-version = "1.70.0"
->>>>>>> 36c3cfa0
+rust-version = "1.70.0"